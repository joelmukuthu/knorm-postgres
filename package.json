--- conflicted
+++ resolved
@@ -21,13 +21,8 @@
     "@knorm/relations": "^1.2.3"
   },
   "devDependencies": {
-<<<<<<< HEAD
     "@knorm/knorm": "github:knorm/knorm#v2",
     "@knorm/relations": "github:knorm/relations#v2",
-=======
-    "@knorm/knorm": "1.11.2",
-    "@knorm/relations": "1.3.1",
->>>>>>> a89ffbf7
     "@semantic-release/changelog": "3.0.2",
     "@semantic-release/git": "7.0.8",
     "@semantic-release/github": "5.2.10",
